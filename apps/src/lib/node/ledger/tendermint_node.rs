--- conflicted
+++ resolved
@@ -50,15 +50,10 @@
     ledger_address: String,
     rpc_address: String,
     p2p_address: String,
-<<<<<<< HEAD
+    p2p_persistent_peers: Vec<net::Address>,
+    p2p_pex: bool,
     abort_sender: Sender<bool>,
     abort_receiver: Receiver<bool>,
-=======
-    p2p_persistent_peers: Vec<net::Address>,
-    p2p_pex: bool,
-    kill_switch: Sender<bool>,
-    receiver: Receiver<bool>,
->>>>>>> 4138e0ea
 ) -> Result<()> {
     let home_dir_string = home_dir.to_string_lossy().to_string();
     let rpc_address: net::Address =
